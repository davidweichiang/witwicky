import os, os.path
import logging
from datetime import timedelta
import subprocess

import numpy
import torch

import nmt.all_constants as ac


def get_logger(logfile=None):
    _logfile = logfile if logfile else './DEBUG.log'
    """Global logger for every logging"""
    logger = logging.getLogger(__name__)
    logger.setLevel(logging.DEBUG)
    formatter = logging.Formatter(
        '%(asctime)s:%(filename)s:%(lineno)s - %(funcName)20s(): %(message)s')

    if not logger.handlers:
        debug_handler = logging.FileHandler(_logfile)
        debug_handler.setFormatter(formatter)
        debug_handler.setLevel(logging.DEBUG)
        logger.addHandler(debug_handler)

    return logger


def shuffle_file(input_file):
    shuffled_file = input_file + '.shuf'
    scriptdir = os.path.dirname(os.path.abspath(__file__))
    commands = 'bash {}/../scripts/shuffle_file.sh {} {}'.format(scriptdir, input_file, shuffled_file)
    subprocess.check_call(commands, shell=True)
    subprocess.check_call('mv {} {}'.format(shuffled_file, input_file), shell=True)


def get_validation_frequency(train_length_file, val_frequency, batch_size):
    with open(train_length_file) as f:
        line = f.readline().strip()
        num_train_toks = int(line)

    return int(num_train_toks * val_frequency / batch_size)


def format_seconds(seconds):
    return str(timedelta(seconds=seconds))


def get_vocab_masks(config, src_vocab_size, trg_vocab_size):
    masks = []
    for vocab_size, lang in [(src_vocab_size, config['src_lang']), (trg_vocab_size, config['trg_lang'])]:
        if config['tie_mode'] == ac.ALL_TIED:
            mask = numpy.load(os.path.join(config['data_dir'], 'joint_vocab_mask.{}.npy'.format(lang)))
        else:
            mask = numpy.ones([vocab_size], numpy.float32)

        mask[ac.PAD_ID] = 0.
        mask[ac.BOS_ID] = 0.
        masks.append(torch.from_numpy(mask).type(torch.uint8))

    return masks


def get_vocab_sizes(config):
    def _get_vocab_size(vocab_file):
        vocab_size = 0
        with open(vocab_file) as f:
            for line in f:
                if line.strip():
                    vocab_size += 1
        return vocab_size

    src_vocab_file = os.path.join(config['data_dir'], 'vocab-{}.{}'.format(config['src_vocab_size'], config['src_lang']))
    trg_vocab_file = os.path.join(config['data_dir'], 'vocab-{}.{}'.format(config['trg_vocab_size'], config['trg_lang']))

    return _get_vocab_size(src_vocab_file), _get_vocab_size(trg_vocab_file)


def get_positional_encoding(dim, sentence_length):
    div_term = numpy.power(10000.0, - (numpy.arange(dim) // 2).astype(numpy.float32) * 2.0 / dim)
    div_term = div_term.reshape(1, -1)
    pos = numpy.arange(sentence_length, dtype=numpy.float32).reshape(-1, 1)
    encoded_vec = numpy.matmul(pos, div_term)
    encoded_vec[:, 0::2] = numpy.sin(encoded_vec[:, 0::2])
    encoded_vec[:, 1::2] = numpy.cos(encoded_vec[:, 1::2])

    dtype = torch.cuda.FloatTensor if torch.cuda.is_available() else torch.FloatTensor
    return torch.from_numpy(encoded_vec.reshape([sentence_length, dim])).type(dtype)


def normalize(x, scale=True):
    mean = x.mean(-1, keepdim=True)
    std = x.std(-1, keepdim=True) + 1e-6
    if scale:
        std = std * x.size()[-1] ** 0.5
    return (x - mean) / std


<<<<<<< HEAD
def resample_using_scores(samples):
    """Sample from model including length penalty. Destructive.

    Arguments: 
    - samples: samples from model without length penalty, as returned
    by Decoder.beam_decode

    Return:
    - samples based on scores, in same format.
    """

    # Metropolis-Hastings
    for sent in samples:
        n = len(sent['symbols'])
        flips = torch.log(torch.rand(n, device=sent['scores'].device))
        for t in range(n):
            if t == 0:
                accept = 1.
            else:
                accept = min(0., sent['scores'][t] - score + prob - sent['probs'][t])
            if flips[t] <= accept:
                score = sent['scores'][t]
                prob = sent['probs'][t]
                symbols = sent['symbols'][t]
            else:
                # Reject by reusing previous sample
                sent['scores'][t] = score
                sent['probs'][t] = prob
                sent['symbols'][t] = symbols

    return samples
=======
def gnmt_length_model(alpha):
    def f(time_step, prob):
        return prob / ((5.0 + time_step + 1.0) ** alpha / 6.0 ** alpha)
    return f
>>>>>>> 752f6324
<|MERGE_RESOLUTION|>--- conflicted
+++ resolved
@@ -96,7 +96,6 @@
     return (x - mean) / std
 
 
-<<<<<<< HEAD
 def resample_using_scores(samples):
     """Sample from model including length penalty. Destructive.
 
@@ -128,9 +127,9 @@
                 sent['symbols'][t] = symbols
 
     return samples
-=======
+
+
 def gnmt_length_model(alpha):
     def f(time_step, prob):
         return prob / ((5.0 + time_step + 1.0) ** alpha / 6.0 ** alpha)
     return f
->>>>>>> 752f6324
