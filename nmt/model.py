--- conflicted
+++ resolved
@@ -159,9 +159,6 @@
         def logprob(decoder_output):
             return F.log_softmax(self.logit_fn(decoder_output), dim=-1)
 
-<<<<<<< HEAD
-        return self.decoder.beam_decode(encoder_outputs, encoder_mask, get_trg_inp, logprob, ac.BOS_ID, ac.EOS_ID, max_lengths, beam_size=self.config['beam_size'], alpha=self.config['beam_alpha'], mode=mode)
-=======
         if self.config['length_model'] == 'gnmt':
             length_model = ut.gnmt_length_model(self.config['length_alpha'])
         elif self.config['length_model'] == 'linear':
@@ -171,5 +168,4 @@
         else:
             raise ValueError("invalid length_model '{}'".format(self.config['length_model']))
 
-        return self.decoder.beam_decode(encoder_outputs, encoder_mask, get_trg_inp, logprob, length_model, ac.BOS_ID, ac.EOS_ID, max_lengths, beam_size=self.config['beam_size'])
->>>>>>> 752f6324
+        return self.decoder.beam_decode(encoder_outputs, encoder_mask, get_trg_inp, logprob, length_model, ac.BOS_ID, ac.EOS_ID, max_lengths, beam_size=self.config['beam_size'], mode=mode)