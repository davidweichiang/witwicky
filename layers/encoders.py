import torch
from torch import nn
import torch.nn.functional as F

from layers import Attention, PositionWiseFeedForward


class Encoder(nn.Module):
    """Self-attention Encoder"""
    def __init__(self, num_layers, num_heads, embed_dim, ff_dim, dropout=0., norm_in=True):
        super(Encoder, self).__init__()
        self.self_atts = nn.ModuleList([])
        self.pos_ffs = nn.ModuleList([])
        self.lnorms = nn.ModuleList([])
        for i in range(num_layers):
            self.self_atts.append(Attention(embed_dim, num_heads, dropout=dropout))
            self.pos_ffs.append(PositionWiseFeedForward(embed_dim, ff_dim, dropout=dropout))
            self.lnorms.append(nn.ModuleList([nn.LayerNorm(embed_dim, eps=1e-6) for _ in range(2)]))

        self.last_lnorm = nn.LayerNorm(embed_dim, eps=1e-6) if norm_in else None
        self.dropout = dropout
        self.num_layers = num_layers

    def maybe_layernorm(self, x, lnorm, normalize):
        if normalize:
            return lnorm(x)
        else:
            return x

    def forward(self, src_inputs, src_mask):
        norm_in = self.last_lnorm is not None

        x = F.dropout(src_inputs, p=self.dropout, training=self.training)
        for i in range(self.num_layers):
            self_att = self.self_atts[i]
            pos_ff = self.pos_ffs[i]
            lnorms = self.lnorms[i]

            residual = x
            x = self.maybe_layernorm(x, lnorms[0], norm_in)
            x, _ = self_att(q=x, k=x, v=x, mask=src_mask)
            x = residual + F.dropout(x, p=self.dropout, training=self.training)
            x = self.maybe_layernorm(x, lnorms[0], not norm_in)

            residual = x
            x = self.maybe_layernorm(x, lnorms[1], norm_in)
            x = pos_ff(x)
            x = residual + F.dropout(x, p=self.dropout, training=self.training)
            x = self.maybe_layernorm(x, lnorms[1], not norm_in)

        return self.maybe_layernorm(x, self.last_lnorm, norm_in)


class Decoder(nn.Module):
    """Self-attention Decoder"""
    def __init__(self, num_layers, num_heads, embed_dim, ff_dim, dropout=0., norm_in=True):
        super(Decoder, self).__init__()
        self.self_atts = nn.ModuleList([])
        self.enc_dec_atts = nn.ModuleList([])
        self.pos_ffs = nn.ModuleList([])
        self.lnorms = nn.ModuleList([])
        for i in range(num_layers):
            self.self_atts.append(Attention(embed_dim, num_heads, dropout=dropout))
            self.enc_dec_atts.append(Attention(embed_dim, num_heads, dropout=dropout))
            self.pos_ffs.append(PositionWiseFeedForward(embed_dim, ff_dim, dropout=dropout))
            self.lnorms.append(nn.ModuleList([nn.LayerNorm(embed_dim, eps=1e-6) for _ in range(3)]))

        self.last_lnorm = nn.LayerNorm(embed_dim, eps=1e-6) if norm_in else None
        self.dropout = dropout
        self.num_layers = num_layers

    def maybe_layernorm(self, x, lnorm, normalize):
        if normalize:
            return lnorm(x)
        else:
            return x

    def forward(self, trg_inputs, trg_mask, encoder_out, encoder_mask):
        norm_in = self.last_lnorm is not None

        x = F.dropout(trg_inputs, p=self.dropout, training=self.training)
        for i in range(self.num_layers):
            self_att = self.self_atts[i]
            enc_dec_att = self.enc_dec_atts[i]
            pos_ff = self.pos_ffs[i]
            lnorms = self.lnorms[i]

            residual = x
            x = self.maybe_layernorm(x, lnorms[0], norm_in)
            x, _ = self_att(q=x, k=x, v=x, mask=trg_mask)
            x = residual + F.dropout(x, p=self.dropout, training=self.training)
            x = self.maybe_layernorm(x, lnorms[0], not norm_in)

            residual = x
            x = self.maybe_layernorm(x, lnorms[1], norm_in)
            x, _ = enc_dec_att(q=x, k=encoder_out, v=encoder_out, mask=encoder_mask)
            x = residual + F.dropout(x, p=self.dropout, training=self.training)
            x = self.maybe_layernorm(x, lnorms[1], not norm_in)

            residual = x
            x = self.maybe_layernorm(x, lnorms[2], norm_in)
            x = pos_ff(x)
            x = residual + F.dropout(x, p=self.dropout, training=self.training)
            x = self.maybe_layernorm(x, lnorms[2], not norm_in)

        return self.maybe_layernorm(x, self.last_lnorm, norm_in)

    def beam_step(self, inp, cache):
        norm_in = self.last_lnorm is not None
        bsz, beam_size = cache['encoder_mask'].size()[:2]
        cache['encoder_mask'] = cache['encoder_mask'].reshape(bsz * beam_size, 1, 1, -1)
        for i in range(self.num_layers):
            seq_len = cache[i]['enc_dec_k'].size()[2]
            cache[i]['enc_dec_k'] = cache[i]['enc_dec_k'].reshape(bsz * beam_size, seq_len, -1)
            cache[i]['enc_dec_v'] = cache[i]['enc_dec_v'].reshape(bsz * beam_size, seq_len, -1)

            if cache[i]['self_att']['k'] is not None:
                seq_len = cache[i]['self_att']['k'].size()[2]
                cache[i]['self_att']['k'] = cache[i]['self_att']['k'].reshape(bsz * beam_size, seq_len, -1)
                cache[i]['self_att']['v'] = cache[i]['self_att']['v'].reshape(bsz * beam_size, seq_len, -1)

        x = inp # [bsz x beam, 1, D]
        for i in range(self.num_layers):
            self_att = self.self_atts[i]
            enc_dec_att = self.enc_dec_atts[i]
            pos_ff = self.pos_ffs[i]
            lnorms = self.lnorms[i]

            residual = x
            x = self.maybe_layernorm(x, lnorms[0], norm_in)
            q, k, v = self_att.linear_projection(x, x, x)
            if cache[i]['self_att']['k'] is not None:
                k = torch.cat((cache[i]['self_att']['k'], k), 1)
                v = torch.cat((cache[i]['self_att']['v'], v), 1)

            cache[i]['self_att']['k'] = k
            cache[i]['self_att']['v'] = v

            x, _ = self_att(q=q, k=k, v=v, mask=None, do_proj=False)
            x = residual + x
            x = self.maybe_layernorm(x, lnorms[0], not norm_in)

            residual = x
            x = self.maybe_layernorm(x, lnorms[1], norm_in)
            q = enc_dec_att.in_proj_q(x)
            k = cache[i]['enc_dec_k']
            v = cache[i]['enc_dec_v']
            x, _ = enc_dec_att(q=q, k=k, v=v, mask=cache['encoder_mask'], do_proj=False)
            x = residual + x
            x = self.maybe_layernorm(x, lnorms[1], not norm_in)

            residual = x
            x = self.maybe_layernorm(x, lnorms[2], norm_in)
            x = pos_ff(x)
            x = residual + x
            x = self.maybe_layernorm(x, lnorms[2], not norm_in)

        x = self.maybe_layernorm(x, self.last_lnorm, norm_in)

        cache['encoder_mask'] = cache['encoder_mask'].reshape(bsz, beam_size, 1, 1, -1)
        for i in range(self.num_layers):
            seq_len = cache[i]['enc_dec_k'].size()[1]
            cache[i]['enc_dec_k'] = cache[i]['enc_dec_k'].reshape(bsz, beam_size, seq_len, -1)
            cache[i]['enc_dec_v'] = cache[i]['enc_dec_v'].reshape(bsz, beam_size, seq_len, -1)

            seq_len = cache[i]['self_att']['k'].size()[1]
            cache[i]['self_att']['k'] = cache[i]['self_att']['k'].reshape(bsz, beam_size, seq_len, -1)
            cache[i]['self_att']['v'] = cache[i]['self_att']['v'].reshape(bsz, beam_size, seq_len, -1)

        return x

<<<<<<< HEAD
    def beam_decode(self, encoder_out, encoder_mask, get_input_fn, logprob_fn, bos_id, eos_id, max_len, beam_size=4, alpha=-1, mode="best"):
=======
    def beam_decode(self, encoder_out, encoder_mask, get_input_fn, logprob_fn, length_fn, bos_id, eos_id, max_len, beam_size=4):
>>>>>>> 752f6324
        """
        Arguments:
        - mode:
          * "best" = try to find beam_size best hypotheses
          * "random" = sample beam_size random hypotheses
        Return: a list of dicts
        - ret[i]['symbols'][j][k] is the kth word of jth translation of sentence i
        - ret[i]['probs'][j] is the log-probability of the jth translation of sentence i
        - ret[i]['scores'][j] is the score (including length penalty) of the jth translation of sentence i
        """
        # first step, beam=1
        batch_size = encoder_out.size()[0]

        # The first input symbol is BOS
        inp = get_input_fn(torch.tensor([bos_id] * batch_size).reshape(batch_size, 1), 0) # [bsz, 1, D]
        cache = {'encoder_mask': encoder_mask.unsqueeze_(1)} # [bsz, beam, 1, 1, length]
        for i in range(self.num_layers):
            cache[i] = {'self_att': {'k': None, 'v': None}}
            cache[i]['enc_dec_k'] = self.enc_dec_atts[i].in_proj_k(encoder_out).unsqueeze_(1)
            cache[i]['enc_dec_v'] = self.enc_dec_atts[i].in_proj_v(encoder_out).unsqueeze_(1)

        # Compute log-probabilities of all extensions of initial hyps
        y = self.beam_step(inp, cache).squeeze_(1) # [bsz, D]
        probs = logprob_fn(y) # [bsz, V]
        probs[:, eos_id] = float('-inf') # no <eos> now to avoid empty output

        # Length penalty not needed, because all lengths are 1

        if mode == "best":
            # Select top k hyps to survive to the next time step
            all_probs, symbols = torch.topk(probs, beam_size, dim=-1) # ([bsz, beam], [bsz, beam])
        elif mode == "random":
            symbols = torch.multinomial(torch.exp(probs), beam_size, replacement=True)
            all_probs = torch.gather(probs, dim=1, index=symbols)
        else:
            raise ValueError("Invalid mode '{}'".format(mode))

        last_probs = all_probs.reshape(batch_size, beam_size)
        last_scores = last_probs.clone()
        all_symbols = symbols.reshape(batch_size, beam_size, 1)

        cache['encoder_mask'] = encoder_mask.expand(-1, beam_size, -1, -1, -1)
        for i in range(self.num_layers):
            cache[i]['self_att']['k'] = cache[i]['self_att']['k'].expand(-1, beam_size, -1, -1)
            cache[i]['self_att']['v'] = cache[i]['self_att']['v'].expand(-1, beam_size, -1, -1)
            cache[i]['enc_dec_k'] = cache[i]['enc_dec_k'].expand(-1, beam_size, -1, -1)
            cache[i]['enc_dec_v'] = cache[i]['enc_dec_v'].expand(-1, beam_size, -1, -1)

        num_classes = probs.size()[-1] # V
        not_eos_mask = (torch.arange(num_classes).reshape(1, -1) != eos_id).type(encoder_mask.type())
        maximum_length = max_len.max().item()
        ret = [None] * batch_size
        batch_idxs = torch.arange(batch_size)
        for time_step in range(1, maximum_length + 1):

            # Add finished outputs to ret and remove them from beam
            surpass_length = (max_len < time_step) + (time_step == maximum_length)
            finished_decoded = torch.sum(all_symbols[:, :, -1] == eos_id, -1) == beam_size
            finished_sents = ((surpass_length + finished_decoded) >= 1).type(encoder_mask.type())
            if finished_sents.any():
                for j in range(finished_sents.size()[0]):
                    if finished_sents[j]:
                        ret[batch_idxs[j]] = {
                            'symbols': all_symbols[j].clone(),
                            'probs': last_probs[j].clone(),
                            'scores': last_scores[j].clone()
                        }

                all_symbols = all_symbols[~finished_sents]
                last_probs = last_probs[~finished_sents]
                last_scores = last_scores[~finished_sents]
                max_len = max_len[~finished_sents]
                batch_idxs = batch_idxs[~finished_sents]
                cache['encoder_mask'] = cache['encoder_mask'][~finished_sents]
                for i in range(self.num_layers):
                    cache[i]['self_att']['k'] = cache[i]['self_att']['k'][~finished_sents]
                    cache[i]['self_att']['v'] = cache[i]['self_att']['v'][~finished_sents]
                    cache[i]['enc_dec_k'] = cache[i]['enc_dec_k'][~finished_sents]
                    cache[i]['enc_dec_v'] = cache[i]['enc_dec_v'][~finished_sents]

            if finished_sents.all():
                break

            bsz = all_symbols.size()[0]

            # Use last output symbol as next input
            last_symbols = all_symbols[:, :, -1]
            inps = get_input_fn(last_symbols, time_step).reshape(bsz * beam_size, -1).unsqueeze_(1) # [bsz x beam, 1, D]
            ys = self.beam_step(inps, cache).squeeze_(1) # [bsz x beam, D]
            probs = logprob_fn(ys) # [bsz x beam, V]
            last_probs = last_probs.reshape(-1, 1) # [bsz x beam, 1]
            last_scores = last_scores.reshape(-1, 1)

            # Finished hypotheses are zeroed out
            # For unfinished hypotheses, update log-probs and scores
            finished_mask = (last_symbols.reshape(-1) == eos_id).type(encoder_mask.type())
            beam_probs = probs.clone()
            if finished_mask.any():
                beam_probs[finished_mask] = last_probs[finished_mask].expand(-1, num_classes).masked_fill(not_eos_mask, float('-inf'))
                beam_probs[~finished_mask] = last_probs[~finished_mask] + probs[~finished_mask]
            else:
                beam_probs = last_probs + probs

            beam_scores = beam_probs.clone()
            if finished_mask.any():
                beam_scores[finished_mask] = last_scores[finished_mask].expand(-1, num_classes).masked_fill(not_eos_mask, float('-inf'))
                beam_scores[~finished_mask] = length_fn(time_step, beam_probs[~finished_mask])
            else:
                beam_scores = length_fn(time_step, beam_probs)

            if mode == "best":
                # Select top k hypotheses to survive to next time step
                beam_probs = beam_probs.reshape(bsz, -1)   # [bsz, beam x V]
                beam_scores = beam_scores.reshape(bsz, -1) # [bsz, beam x V]
                max_scores, idxs = torch.topk(beam_scores, beam_size, dim=-1) # ([bsz, beam], [bsz, beam])
                parent_idxs = idxs // num_classes
                symbols = (idxs - parent_idxs * num_classes).type(idxs.type()) # [bsz, beam]
                last_probs = torch.gather(beam_probs, -1, idxs)
                last_scores = max_scores
            elif mode == "random":
                symbols = torch.multinomial(torch.exp(probs), 1, replacement=True)
                # For finished hyps, only generate EOS
                if finished_mask.any():
                    symbols[finished_mask] = eos_id
                last_probs = torch.gather(beam_probs, dim=1, index=symbols).reshape(bsz, -1)
                last_scores = torch.gather(beam_scores, dim=1, index=symbols).reshape(bsz, -1)
                symbols = symbols.reshape(bsz, beam_size)
                parent_idxs = torch.arange(beam_size).unsqueeze(0)

            parent_idxs = parent_idxs + torch.arange(bsz).unsqueeze_(1).type(parent_idxs.type()) * beam_size
            parent_idxs = parent_idxs.reshape(-1)
            all_symbols = all_symbols.reshape(bsz * beam_size, -1)[parent_idxs].reshape(bsz, beam_size, -1)
            all_symbols = torch.cat((all_symbols, symbols.unsqueeze_(-1)), -1)

            for i in range(self.num_layers):
                seq_len = cache[i]['self_att']['k'].size()[2]
                cache[i]['self_att']['k'] = cache[i]['self_att']['k'].reshape(bsz * beam_size, seq_len, -1)[parent_idxs].reshape(bsz, beam_size, seq_len, -1)
                cache[i]['self_att']['v'] = cache[i]['self_att']['v'].reshape(bsz * beam_size, seq_len, -1)[parent_idxs].reshape(bsz, beam_size, seq_len, -1)

        # if some hypotheses have not reached EOS yet and are cut off by length limit
        # make sure they are returned
        if batch_idxs.size()[0] > 0:
            for j in range(batch_idxs.size()[0]):
                ret[batch_idxs[j]] = {
                    'symbols': all_symbols[j].clone(),
                    'probs': last_probs[j].clone(),
                    'scores': last_scores[j].clone()
                }

        return ret<|MERGE_RESOLUTION|>--- conflicted
+++ resolved
@@ -169,11 +169,8 @@
 
         return x
 
-<<<<<<< HEAD
-    def beam_decode(self, encoder_out, encoder_mask, get_input_fn, logprob_fn, bos_id, eos_id, max_len, beam_size=4, alpha=-1, mode="best"):
-=======
-    def beam_decode(self, encoder_out, encoder_mask, get_input_fn, logprob_fn, length_fn, bos_id, eos_id, max_len, beam_size=4):
->>>>>>> 752f6324
+
+    def beam_decode(self, encoder_out, encoder_mask, get_input_fn, logprob_fn, length_fn, bos_id, eos_id, max_len, beam_size=4, mode="best"):
         """
         Arguments:
         - mode:
